"""
Module containing pydantic data models for iter8 v2
"""
# core python dependencies
<<<<<<< HEAD
=======
from typing import MutableSequence, Sequence, Dict, Union, Any
>>>>>>> 742e8d79
from datetime import datetime
from enum import Enum
from typing import Dict, Sequence, Tuple, Union

# external module dependencies
from pydantic import BaseModel, Field

# iter8 dependencies
from iter8_analytics.api.utils import convert_to_float, convert_to_quantity

PolymorphicQuantity = Union[int, str, float]

#### Common

class NamedValue(BaseModel):
    """
    Pydantic model for a name-value pair.
    """
    name: str = Field(..., description = "name")
    value: str = Field(..., description= "value")

#### Metrics

class NamedLevel(BaseModel):
    """
    Pydantic model for version-level pair used in mocking metrics.
    For complete documentation, see: https://github.com/iter8-tools/etc3/blob/1f747f07de7008895717c415dac9173b57374afa/api/v2alpha2/metric_types.go#L76

    NamedLevel contains the name of a version and the level of the version to be used in mock metric generation.

    The semantics of level are the following:
    ---
    If the metric is a counter, if level is x, and time elapsed since the start of the experiment is y, then x*y is the metric value.
    Note: this will keep increasing over time as counters do.
    If the metric is gauge, if level is x, the metric value is a random value with mean x.
    Note: due to randomness, this stay around x but can go up or down as a gauges do.
    """
    name: str = Field(..., description = "name of the version")
    level: PolymorphicQuantity = Field(..., description = "level of the version")

    def convert_to_float(self):
        """
        Apply convert_to_float on level
        """
        self.level = convert_to_float(self.level)
        return self

class AuthType(str, Enum):
    """
    Types of authentication used in the HTTP(S) request to the metrics API endpoint.
    """
    BASIC = "Basic"
    BEARER = "Bearer"
    APIKEY = "APIKey"

class Method(str, Enum):
    """
    The request method (aka verb) used in the HTTP(s) request to the metrics API endpoint.
    """
    GET = "GET"
    POST = "POST"

class MetricType(str, Enum):
    """
    Is the metric type counter or gauge
    """
    Counter = "Counter"
    Gauge = "Gauge"

class MetricSpec(BaseModel):
    """
    Pydantic model for metric spec subresource
    """
    params: Sequence[NamedValue] = Field(None, description = "parameters to be used \
        as part of the REST query for this metric")
    jqExpression: str = Field(None, \
        description = "jq expression used for unmarshaling metric value from \
            the JSON response body of the metrics backend's REST API")
    urlTemplate: str = Field(None, description = \
        "template of the URL to be used for querying this metric")
    type: MetricType = Field(MetricType.Gauge, description = "counter or gauge")
    authType: AuthType = Field(None, description = \
        "type of authentication used in the HTTP(S) request to the metrics API endpoint")
    method: Method = Field(Method.GET, description = \
        "HTTP method used in the HTTP(S) request to the metrics API endpoint")
    secret: str = Field(None, description="k8s secret reference in the namespace/name format")
    body: str = Field(None, description="body of the HTTP(S) request; \
        this field is relevant only if method is POST")
    headerTemplates: Sequence[NamedValue] = Field(None, \
        description = "headerTemplates are field names \
        and value templates for headers that should be passed to the metrics backend; \
        typically, these are authentication headers; \
        values are interpolated using secret data")
    provider: str = Field(None, \
        description = "provider field is used to \
        disambiguate between builtin metrics and custom metrics")
    mock: Sequence[NamedLevel] = Field(None, \
        description = "information needed for mocking this metric")

    def convert_to_float(self):
        """
        Apply convert_to_float for each version levvel
        """
        if self.mock is not None:
            for named_level in self.mock:
                named_level.convert_to_float()
        return self

class MetricResource(BaseModel):
    """
    Pydantic model for metric resource object
    """
    spec: MetricSpec = Field(..., description = "metrics resource spec")

#### Experiments

class VersionDetail(BaseModel):
    """
    Pydantic model for VersionDetail
    """
    name: str = Field(..., description = "version name")
    variables: Sequence[NamedValue] = \
        Field(None, description = "version tags (key-value pairs)")

class VersionInfo(BaseModel):
    """
    Pydantic model for versionInfo field in experiment spec subresource
    """
    baseline: VersionDetail = Field(..., description = "baseline version")
    candidates: Sequence[VersionDetail] = Field(None, description = "a list of candidate versions")

class PreferredDirection(str, Enum):
    """
    Preferred directions for a metric
    """
    HIGH = "High"
    LOW = "Low"

class Reward(BaseModel):
    """
    Pydantic model for reward metric
    """
    metric: str = Field(..., description = "name of the reward metric", min_length = 1)
    preferredDirection: PreferredDirection = Field(..., \
        description = "preferred direction for this metric")

class Objective(BaseModel):
    """
    Pydantic model for experiment objective
    """
    metric: str = Field(..., description = "metric name")
    upper_limit: PolymorphicQuantity = Field(None, \
        description = "upper limit for the metric", alias = "upperLimit")
    lower_limit: PolymorphicQuantity = Field(None, \
        description = "lower limit for the metric", alias = "lowerLimit")

    def convert_to_float(self):
        """
        Apply convert_to_float on upper and lower limits
        """
        self.upper_limit = convert_to_float(self.upper_limit)
        self.lower_limit = convert_to_float(self.lower_limit)
        return self

    def convert_to_quantity(self):
        """
        Apply convert_to_quantity on upper and lower limits
        """
        self.upper_limit = convert_to_quantity(self.upper_limit)
        self.lower_limit = convert_to_quantity(self.lower_limit)
        return self

class Criteria(BaseModel):
    """
    Pydantic model for Criteria field in experiment spec
    """
    rewards: Sequence[Reward] = Field(None, description = "sequence of rewards")
    objectives: Sequence[Objective] = Field(None, \
        description = "sequence of metric-based objectives")

    def convert_to_float(self):
        """
        Apply convert_to_float on objectives
        """
        if self.objectives is not None:
            self.objectives = [obj.convert_to_float() for obj in self.objectives]
        return self

    def convert_to_quantity(self):
        """
        Apply convert_to_quantiy on objectives
        """
        if self.objectives is not None:
            self.objectives = [obj.convert_to_quantity() for obj in self.objectives]
        return self

class TestingPattern(str, Enum):
    """
    Experiment testing patterns
    """
    CANARY = "Canary"
    AB = "A/B"
    ABN = "A/B/N"
    CONFORMANCE = "Conformance"

class WeightsConfig(BaseModel):
    """
    Pydantic model for weights configuration in experiment spec
    """
    maxCandidateWeight: int = Field(100, description = "units = percent; \
        candidate weight never exceeds this value", le = 100, ge = 0)
    maxCandidateWeightIncrement: int = Field(5, description = "units = percent; \
        candidate weight increment never exceeds this value", le = 100, ge = 0)

class ExperimentStrategy(BaseModel):
    """
    Experiment strategy
    """
    testingPattern: TestingPattern = Field(..., \
        description="indicates preference for metric values -- lower, higher, or None (default)")
    weights: WeightsConfig = Field(None, description = "weights configuration")

class MetricInfo(BaseModel):
    """
    Pydantic model for metric resource
    """
    name: str = Field(..., description= "name of the metric")
    metricObj: MetricResource = Field(..., description = "metric resource object")

class ExperimentSpec(BaseModel):
    """
    Pydantic model for experiment spec subresource
    """
    strategy: ExperimentStrategy = Field(..., \
        description = "experiment strategy")
    versionInfo: VersionInfo = Field(..., description = "versions in the experiment")
    criteria: Criteria = Field(None, description = "experiment criteria")

    def convert_to_float(self):
        """
        Apply convert_to_float on criteria
        """
        if self.criteria is not None:
            self.criteria = self.criteria.convert_to_float()
        return self

    def convert_to_quantity(self):
        """
        Apply convert_to_quantiy on criteria
        """
        if self.criteria is not None:
            self.criteria = self.criteria.convert_to_quantity()
        return self

class VersionMetric(BaseModel):
    """
    Pydantic model for a version metric object
    """
    max: PolymorphicQuantity = Field(None, description = "maximum observed value \
        for this metric for this version")
    min: PolymorphicQuantity = Field(None, description = "minimum observed value \
        for this metric for this version")
    value: PolymorphicQuantity = Field(None, description = "last observed value \
        for this metric for this version")
<<<<<<< HEAD
    sampleSize: PolymorphicQuantity = Field(None, description = "last observed value \
        for the sampleSize metric for this version; this is none if sampleSize is not specified")
    history: Sequence[Tuple[datetime, PolymorphicQuantity]] = Field(default_factory=list, \
        description = "history of all past observed values for this metric for this version")

=======
    sample_size: PolymorphicQuantity = Field(None, description = "last observed value \
        for the sampleSize metric for this version; \
equals None if sampleSize is not specified", alias = "sampleSize")
>>>>>>> 742e8d79

    def convert_to_float(self):
        """
        Apply convert_to_float on all fields
        """
        self.max = convert_to_float(self.max)
        self.min = convert_to_float(self.min)
        self.value = convert_to_float(self.value)
<<<<<<< HEAD
        self.sampleSize = convert_to_float(self.sampleSize)
        self.history = [(dt, convert_to_float(value)) for dt, value in self.history]
=======
        self.sample_size = convert_to_float(self.sample_size)
>>>>>>> 742e8d79
        return self

    def convert_to_quantity(self):
        """
        Apply convert_to_quantiy on all fields
        """
        self.max = convert_to_quantity(self.max)
        self.min = convert_to_quantity(self.min)
        self.value = convert_to_quantity(self.value)
<<<<<<< HEAD
        self.sampleSize = convert_to_quantity(self.sampleSize)
        self.history = [(dt, convert_to_quantity(value)) for dt, value in self.history]
=======
        self.sample_size = convert_to_quantity(self.sample_size)
>>>>>>> 742e8d79
        return self

class AggregatedMetric(BaseModel):
    """
    Pydantic model for an aggregated metric object
    """
    max: PolymorphicQuantity = Field(None, description = "maximum observed value for this metric")
    min: PolymorphicQuantity = Field(None, description = "minimum observed value for this metric")
    # min_items == 1 since at least one version (baseline) will be present
    data: Dict[str, VersionMetric] = Field(..., \
        description = "dictionary with version names as keys and VersionMetric objects as values")

    def convert_to_float(self):
        """
        Apply convert_to_float on min, max, and each version metric
        """
        self.max = convert_to_float(self.max)
        self.min = convert_to_float(self.min)
        for key, value in self.data.items():
            self.data[key] = value.convert_to_float()
        return self

    def convert_to_quantity(self):
        """
        Apply convert_to_quantiy on min, max, and each version metric
        """
        self.max = convert_to_quantity(self.max)
        self.min = convert_to_quantity(self.min)
        for key, value in self.data.items():
            self.data[key] = value.convert_to_quantity()
        return self

class AggregatedMetricsAnalysis(BaseModel):
    """
    Pydantic model for aggregated metrics response
    """
    data: Dict[str, AggregatedMetric] = Field(..., \
    description = "dictionary with metric names as keys and AggregatedMetric objects as values")
    message: str = Field(None, description = "human-readable description of aggregated metrics")

    def convert_to_float(self):
        """
        Apply convert_to_float on each aggregated metric
        """
        for key, value in self.data.items():
            self.data[key] = value.convert_to_float()
        return self

    def convert_to_quantity(self):
        """
        Apply convert_to_quantiy on each aggregated metric
        """
        for key, value in self.data.items():
            self.data[key] = value.convert_to_quantity()
        return self

class VersionAssessmentsAnalysis(BaseModel):
    """
    Pydantic model for version assessments
    """
    data: Dict[str, MutableSequence[bool]] = Field(..., \
    description = "dictionary with version name as key and \
        sequence of booleans as value; each element of the sequence indicates if \
        the version satisfies the corresponding objective.")
    message: str = Field(None, description = "human-readable description of version assessments")

class WinnerAssessmentData(BaseModel):
    """
    Pydantic model for winner assessment data
    """
    winnerFound: bool = Field(False, description = "boolean value indicating if winner is found")
    winner: str = Field(None, description = "winning version; None if winner not found")
    bestVersions: Sequence[str] = Field([], \
        description = "the list of best versions found; \
        if this list is a singleton, then winnerFound = true \
        and winner is the only element of the list")

class WinnerAssessmentAnalysis(BaseModel):
    """
    Pydantic model for winner assessment
    """
    data: WinnerAssessmentData = Field(WinnerAssessmentData(), description = \
        "winner assessment data")
    message: str = Field(None, description = "explanation for winning version")

class VersionWeight(BaseModel):
    """
    Pydantic model for version weight.
    """
    name: str = Field(..., description = "version name")
    value: int = Field(..., description = "weight for a version", ge = 0)

class WeightsAnalysis(BaseModel):
    """
    Pydantic model for weight object
    """
    # number of entries in data equals number of versions in the experiment
    data: Sequence[VersionWeight] = Field(..., description = \
        "weights for versions")
    message: str = Field(None, description = "human-readable description for weights")

class Analysis(BaseModel):
    """
    Pydantic model for analysis section of experiment status
    """
    aggregated_builtin_hists: Any = Field(None, \
        description = "aggregated builtin metric histograms", alias = "aggregatedBuiltinHists")
    aggregated_metrics: AggregatedMetricsAnalysis = Field(None, \
        description = "aggregated metrics", alias = "aggregatedMetrics")
    version_assessments: VersionAssessmentsAnalysis = Field(None, \
        description = "version assessments", alias = "versionAssessments")
    winner_assessment: WinnerAssessmentAnalysis = Field(None, \
        description = "winner assessment", alias = "winnerAssessment")
    weights: WeightsAnalysis = Field(None, description = "weight recommendations")

    def convert_to_float(self):
        """
        Apply convert_to_float on aggregatedMetric
        """
        if self.aggregated_metrics is not None:
            self.aggregated_metrics = self.aggregated_metrics.convert_to_float()
        return self

    def convert_to_quantity(self):
        """
        Apply convert_to_quantiy on aggregatedMetric
        """
        if self.aggregated_metrics is not None:
            self.aggregated_metrics = self.aggregated_metrics.convert_to_quantity()
        return self

class ExperimentStatus(BaseModel):
    """
    Pydantic model for experiment status subresource
    """
    startTime: datetime = Field(..., description = "starttime of the experiment")
    metrics: Sequence[MetricInfo] = Field(None, description = "Sequence of \
        MetricInfo objects")
    analysis: Analysis = Field(None, description = "currently available analysis")
    currentWeightDistribution: Sequence[VersionWeight] = Field(None, \
        description = "current weight distribution for versions")

    def convert_to_float(self):
        """
        Apply convert_to_float on spec and status
        """
        if self.analysis is not None:
            self.analysis = self.analysis.convert_to_float()
        return self

    def convert_to_quantity(self):
        """
        Apply convert_to_quantiy on spec and status
        """
        if self.analysis is not None:
            self.analysis = self.analysis.convert_to_quantity()
        return self

class ExperimentResource(BaseModel):
    """
    Pydantic model for experiment resource
    """
    spec: ExperimentSpec = Field(..., description = "experiment spec subresource")
    status: ExperimentStatus = Field(..., description = "experiment status subresource")

    def convert_to_float(self):
        """
        Apply convert_to_float on spec and status
        """
        self.spec = self.spec.convert_to_float()
        self.status = self.status.convert_to_float()
        return self

    def convert_to_quantity(self):
        """
        Apply convert_to_quantiy on spec and status
        """
        self.spec = self.spec.convert_to_quantity()
        self.status = self.status.convert_to_quantity()
        return self<|MERGE_RESOLUTION|>--- conflicted
+++ resolved
@@ -2,10 +2,7 @@
 Module containing pydantic data models for iter8 v2
 """
 # core python dependencies
-<<<<<<< HEAD
-=======
 from typing import MutableSequence, Sequence, Dict, Union, Any
->>>>>>> 742e8d79
 from datetime import datetime
 from enum import Enum
 from typing import Dict, Sequence, Tuple, Union
@@ -270,17 +267,11 @@
         for this metric for this version")
     value: PolymorphicQuantity = Field(None, description = "last observed value \
         for this metric for this version")
-<<<<<<< HEAD
-    sampleSize: PolymorphicQuantity = Field(None, description = "last observed value \
-        for the sampleSize metric for this version; this is none if sampleSize is not specified")
-    history: Sequence[Tuple[datetime, PolymorphicQuantity]] = Field(default_factory=list, \
-        description = "history of all past observed values for this metric for this version")
-
-=======
     sample_size: PolymorphicQuantity = Field(None, description = "last observed value \
         for the sampleSize metric for this version; \
 equals None if sampleSize is not specified", alias = "sampleSize")
->>>>>>> 742e8d79
+    history: Sequence[Tuple[datetime, PolymorphicQuantity]] = Field(default_factory=list, \
+        description = "history of all past observed values for this metric for this version")
 
     def convert_to_float(self):
         """
@@ -289,12 +280,8 @@
         self.max = convert_to_float(self.max)
         self.min = convert_to_float(self.min)
         self.value = convert_to_float(self.value)
-<<<<<<< HEAD
-        self.sampleSize = convert_to_float(self.sampleSize)
+        self.sample_size = convert_to_float(self.sample_size)
         self.history = [(dt, convert_to_float(value)) for dt, value in self.history]
-=======
-        self.sample_size = convert_to_float(self.sample_size)
->>>>>>> 742e8d79
         return self
 
     def convert_to_quantity(self):
@@ -304,12 +291,8 @@
         self.max = convert_to_quantity(self.max)
         self.min = convert_to_quantity(self.min)
         self.value = convert_to_quantity(self.value)
-<<<<<<< HEAD
-        self.sampleSize = convert_to_quantity(self.sampleSize)
+        self.sample_size = convert_to_quantity(self.sample_size)
         self.history = [(dt, convert_to_quantity(value)) for dt, value in self.history]
-=======
-        self.sample_size = convert_to_quantity(self.sample_size)
->>>>>>> 742e8d79
         return self
 
 class AggregatedMetric(BaseModel):
