--- conflicted
+++ resolved
@@ -1,10 +1,7 @@
 """Tests for module iter8_analytics.api.v2"""
 # standard python stuff
 import copy
-<<<<<<< HEAD
-=======
 from datetime import datetime, timezone, timedelta
->>>>>>> 742e8d79
 import json
 import logging
 import os
@@ -12,38 +9,12 @@
 # python libraries
 import requests_mock
 
+from iter8_analytics import fastapi_app
+from iter8_analytics.api.v2.types import \
+    ExperimentResource, AggregatedMetricsAnalysis, VersionAssessmentsAnalysis, \
+    WinnerAssessmentAnalysis, WeightsAnalysis, VersionWeight
+from iter8_analytics.config import env_config
 import iter8_analytics.constants as constants
-<<<<<<< HEAD
-from iter8_analytics import fastapi_app
-from iter8_analytics.api.v2.examples.examples_ab import (ab_am_response,
-                                                         ab_er_example,
-                                                         ab_er_example_step1,
-                                                         ab_er_example_step2,
-                                                         ab_er_example_step3,
-                                                         ab_va_response,
-                                                         ab_w_response,
-                                                         ab_wa_response)
-from iter8_analytics.api.v2.examples.examples_abn import (abn_am_response,
-                                                          abn_er_example,
-                                                          abn_er_example_step1,
-                                                          abn_er_example_step2,
-                                                          abn_er_example_step3,
-                                                          abn_va_response,
-                                                          abn_w_response,
-                                                          abn_wa_response)
-from iter8_analytics.api.v2.examples.examples_canary import (am_response,
-                                                             er_example,
-                                                             er_example_step1,
-                                                             er_example_step2,
-                                                             er_example_step3,
-                                                             va_response,
-                                                             w_response,
-                                                             wa_response)
-from iter8_analytics.api.v2.experiment import (get_analytics_results,
-                                               get_version_assessments,
-                                               get_weights,
-                                               get_winner_assessment)
-=======
 from iter8_analytics.api.v2.examples.examples_canary import \
     er_example, er_example_step1, er_example_step2, er_example_step3, \
     am_response, va_response, wa_response, w_response, mr_example, mocked_mr_example
@@ -56,14 +27,10 @@
     abn_er_example, abn_er_example_step1, abn_er_example_step2, abn_er_example_step3, \
     abn_am_response, abn_va_response, abn_wa_response, abn_w_response, abn_mr_example
 
->>>>>>> 742e8d79
 from iter8_analytics.api.v2.metrics import get_aggregated_metrics
-from iter8_analytics.api.v2.types import (AggregatedMetricsAnalysis,
-                                          ExperimentResource,
-                                          VersionAssessmentsAnalysis,
-                                          VersionWeight, WeightsAnalysis,
-                                          WinnerAssessmentAnalysis)
-from iter8_analytics.config import env_config
+from iter8_analytics.api.v2.experiment import get_version_assessments, get_winner_assessment, \
+    get_weights, get_analytics_results
+
 
 logger = logging.getLogger('iter8_analytics')
 if not logger.hasHandlers():
@@ -72,176 +39,6 @@
 logger.info(env_config)
 
 
-<<<<<<< HEAD
-class TestExperiment:
-    """Test Iter8 v2 experiment, metrics and types"""
-
-    def test_v2_input_object(self):
-        ExperimentResource(** er_example)
-        ExperimentResource(** er_example_step1)
-        ExperimentResource(** er_example_step2)
-        ExperimentResource(** er_example_step3)
-
-    def test_experiment_response_objects(self):
-        AggregatedMetricsAnalysis(** am_response)
-        VersionAssessmentsAnalysis(** va_response)
-        WinnerAssessmentAnalysis(** wa_response)
-        WeightsAnalysis(** w_response)
-
-    def test_v2_aggregated_metrics_endpoint(self):
-        with requests_mock.mock(real_http=True) as m:
-            file_path = os.path.join(os.path.dirname(__file__), 'data/prom_responses',
-                                     'prometheus_sample_response.json')
-            response_json = json.load(open(file_path))
-            m.get(er_example["status"]["metrics"][0]["metricObj"]
-                  ["spec"]["urlTemplate"], json=response_json)
-
-            expr = ExperimentResource(** er_example)
-            agm = get_aggregated_metrics(
-                expr.convert_to_float()).convert_to_quantity()
-            logger.info(agm)
-            assert(agm.data['request-count'].data['default'].value ==
-                   response_json['data']['result'][0]['value'][1])
-
-            ercopy = copy.deepcopy(er_example)
-            del ercopy["status"]["metrics"]
-            expr = ExperimentResource(** ercopy)
-            agm = get_aggregated_metrics(
-                expr.convert_to_float()).convert_to_quantity()
-            # assert(agm.data['request-count'].data['default'].value == response_json['data']['result'][0]['value'][1])
-
-    def test_v2_version_assessment_endpoint(self):
-        er = ExperimentResource(** er_example_step1)
-        get_version_assessments(er.convert_to_float())
-
-    def test_v2_winner_assessment_endpoint(self):
-        er = ExperimentResource(** er_example_step2)
-        get_winner_assessment(er.convert_to_float())
-
-    def test_v2_weights_endpoint(self):
-        er = ExperimentResource(** er_example_step3)
-        get_weights(er.convert_to_float())
-
-    def test_v2_analytics_assessment_endpoint(self):
-        with requests_mock.mock(real_http=True) as m:
-            file_path = os.path.join(os.path.dirname(__file__), 'data/prom_responses',
-                                     'prometheus_sample_response.json')
-            m.get(er_example["status"]["metrics"][0]["metricObj"]
-                  ["spec"]["urlTemplate"], json=json.load(open(file_path)))
-
-            er = ExperimentResource(** er_example)
-            get_analytics_results(er.convert_to_float()).convert_to_quantity()
-
-    def test_v2_am_without_candidates(self):
-        with requests_mock.mock(real_http=True) as m:
-            file_path = os.path.join(os.path.dirname(__file__), 'data/prom_responses',
-                                     'prometheus_sample_response.json')
-            m.get(er_example["status"]["metrics"][0]["metricObj"]
-                  ["spec"]["urlTemplate"], json=json.load(open(file_path)))
-            eg = copy.deepcopy(er_example)
-            del(eg['spec']['versionInfo']['candidates'])
-            er = ExperimentResource(** eg)
-            get_aggregated_metrics(er.convert_to_float()).convert_to_quantity()
-
-    def test_v2_analytics_assessment_conformance(self):
-        with requests_mock.mock(real_http=True) as m:
-            file_path = os.path.join(os.path.dirname(__file__), 'data/prom_responses',
-                                     'prometheus_sample_response.json')
-            m.get(er_example["status"]["metrics"][0]["metricObj"]
-                  ["spec"]["urlTemplate"], json=json.load(open(file_path)))
-
-            eg = copy.deepcopy(er_example)
-            del(eg['spec']['versionInfo']['candidates'])
-            eg['spec']['strategy']['testingPattern'] = 'Conformance'
-            er = ExperimentResource(** eg)
-            get_analytics_results(er.convert_to_float()).convert_to_quantity()
-
-    def test_v2_version_assessment_conformance(self):
-        with requests_mock.mock(real_http=True) as m:
-            file_path = os.path.join(os.path.dirname(__file__), 'data/prom_responses',
-                                     'prometheus_sample_response.json')
-            m.get(er_example["status"]["metrics"][0]["metricObj"]
-                  ["spec"]["urlTemplate"], json=json.load(open(file_path)))
-
-            eg = copy.deepcopy(er_example)
-            del(eg['spec']['versionInfo']['candidates'])
-            eg['spec']['strategy']['testingPattern'] = 'Conformance'
-            er = ExperimentResource(** eg)
-            resp = get_analytics_results(
-                er.convert_to_float()).convert_to_quantity()
-            assert(resp.versionAssessments.data == {'default': [True]})
-
-    def test_v2_va_without_am(self):
-        er = ExperimentResource(** er_example)
-        try:
-            get_version_assessments(er.convert_to_float())
-        except AttributeError:
-            pass
-
-    def test_v2_wa_without_va(self):
-        er = ExperimentResource(** er_example)
-        try:
-            get_winner_assessment(er.convert_to_float())
-        except AttributeError:
-            pass
-
-    def test_v2_w_without_wa(self):
-        er = ExperimentResource(** er_example)
-        try:
-            get_weights(er.convert_to_float())
-        except AttributeError:
-            pass
-
-    def test_v2_no_prometheus_response(self):
-        with requests_mock.mock(real_http=True) as m:
-            file_path = os.path.join(os.path.dirname(__file__), 'data/prom_responses',
-                                     'prometheus_sample_no_response.json')
-            m.get(er_example["status"]["metrics"][0]["metricObj"]
-                  ["spec"]["urlTemplate"], json=json.load(open(file_path)))
-
-            er = ExperimentResource(** er_example)
-            resp = get_aggregated_metrics(
-                er.convert_to_float()).convert_to_quantity()
-            expected_response = {
-                "request-count": {
-                    "max": None,
-                    "min": None,
-                    "data": {
-                        "default": {
-                            "max": None,
-                            "min": None,
-                            "sampleSize": None,
-                            "value": None,
-                            "history": []
-                        },
-                        "canary": {
-                            "max": None,
-                            "min": None,
-                            "sampleSize": None,
-                            "value": None,
-                            "history": []
-                        },
-                    }
-                },
-                "mean-latency": {
-                    "max": None,
-                    "min": None,
-                    "data": {
-                        "default": {
-                            "max": None,
-                            "min": None,
-                            "sampleSize": None,
-                            "value": None,
-                            "history": []
-                        },
-                        "canary": {
-                            "max": None,
-                            "min": None,
-                            "sampleSize": None,
-                            "value": None,
-                            "history": []
-                        },
-=======
 # class TestExperiment:
 #     """Test Iter8 v2 experiment"""
 
@@ -405,13 +202,15 @@
                         "max": None,
                         "min": None,
                         "sample_size": None,
-                        "value": None
+                        "value": None,
+                        "history": [],
                     },
                     "canary": {
                         "max": None,
                         "min": None,
                         "sample_size": None,
-                        "value": None
+                        "value": None,
+                        "history": [],
                     }
                 }
             },
@@ -423,14 +222,15 @@
                         "max": None,
                         "min": None,
                         "sample_size": None,
-                        "value": None
+                        "value": None,
+                        "history": [],
                     },
                     "canary": {
                         "max": None,
                         "min": None,
                         "sample_size": None,
-                        "value": None
->>>>>>> 742e8d79
+                        "value": None,
+                        "history": [],
                     }
                 }
             }
